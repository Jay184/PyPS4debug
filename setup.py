--- conflicted
+++ resolved
@@ -6,11 +6,7 @@
 
 setup(
     name='ps4debug',
-<<<<<<< HEAD
-    version='0.1.5',
-=======
-    version='0.1.0',
->>>>>>> 165d2981
+    version='0.1.6',
     author='Jay',
     author_email='0jaybae0@gmail.com',
     description='Asynchronous ps4debug implementation in python',
