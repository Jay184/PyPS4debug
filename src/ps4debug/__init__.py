<<<<<<< HEAD
from __future__ import annotations
from typing import Callable, Coroutine
#from .core import ResponseCode
#from .exceptions import PS4DebugException
import ps4debug.core as core
import ps4debug.commands as commands
=======
from .core import ResponseCode
from .exceptions import PS4DebugException
import ps4debug.core as core
import ps4debug.commands as commands
from typing import Callable
>>>>>>> 165d2981
import socket
import struct
import functools
import asyncio
import contextlib
import construct


<<<<<<< HEAD
import core
import exceptions
ResponseCode = core.ResponseCode
PS4DebugException = exceptions.PS4DebugException


=======
>>>>>>> 165d2981
class AllocatedMemoryContext(object):
    """Context for handling memory allocation and freeing."""

    def __init__(self, ps4debug, pid, length, address):
        """
        Create a new allocated memory context.
        @param ps4debug: PS4Debug instance.
        @param pid: process id.
        @param length: length in bytes.
        """
        super(AllocatedMemoryContext, self).__init__()
        self.ps4debug = ps4debug
        self.pid = pid
        self.length = length
        self.address = address

    async def change_protection(self, prot: core.VMProtection) -> ResponseCode:
        """
        Changes the protection flags.
        @param prot: New protection flags.
        @return: Response code.
        """
        return await self.ps4debug.change_protection(self.pid, self.address, self.length, prot)

    async def call(self, *args, **kwargs) -> tuple | None:
        """
        Executes a remote procedure and returns the rax register it ended with.
        Parameters are limited to 48 bytes and are split across rdi, rsi, rdx, rcx, rbx and rax in that order.
        If no rpc stub is given, a new one will be allocated
        @param args: Your parameters to send to the remote procedure
        @param kwargs: Additional options
        @keyword parameter_format: Struct format of the parameters.
            Defaults to x 8 byte integers with x being the amount of parameters you provide
        @keyword output_format: Struct format of the result. Defaults to one 8 byte integer.
        @keyword rpc_stub: RPC stub previously written by the install_rpc method.
        @return: rax register unpacked with the output_format or None if the command failed.
            Do note that the result will always be a tuple, even if the result is only one element.
        """
        return await self.ps4debug.call(self.pid, self.address, *args, **kwargs)

    async def read(self, length: int, offset: int = 0) -> bytearray | bytes | None:
        """
        Reads the raw memory in bytes.
        @param offset: Offset from the starting address of this memory section.
        @param length: Length in bytes.
        @return: The bytes read or None if the command failed.
        """
        return await self.ps4debug.read_memory(self.pid, self.address + offset, length)

    async def write(self, value: bytearray | bytes, offset: int = 0) -> ResponseCode:
        """
        Writes the raw memory in bytes to an address.
        @param offset: Offset from the starting address of this memory section.
        @param value: Bytes to write.
        @return: Response code.
        """
        return await self.ps4debug.write_memory(self.pid, self.address + offset, value)


class DebuggingContext(object):
    """Context for debugging operations."""
    max_breakpoints = 10
    max_watchpoints = 4

    def __init__(self, ps4debug, pid: int):
        super(DebuggingContext, self).__init__()
        self.ps4debug: PS4Debug = ps4debug
        self.pid = pid

        self.stop_flag = asyncio.Event()
        self.callback = None
        self.breakpoints = {i: (False, 0, None) for i in range(self.max_breakpoints)}

    def register_callback(self, func: Callable[[core.BreakpointEvent], None]) -> bool:
        """
        Registers an asynchronous callback for all breakpoints. This callback is executed before the individual ones.
        @param func: Asynchronous callback when a breakpoint is hit
        @return: True if successful, False otherwise
        """
        if func is not None and not asyncio.iscoroutinefunction(func):
            return False

        self.callback = func
        return True

    async def resume_process(self) -> ResponseCode:
        """
        Resumes all processes on the remote system.
        @return: Response code
        """
        data = construct.Int32ul.build(0)
        return await self.ps4debug.send_command(commands.DEBUG_STOPGO, data)

    async def stop_process(self) -> ResponseCode:
        """
        Stops all processes on the remote system.
        @return: Response code
        """
        data = construct.Int32ul.build(1)
        return await self.ps4debug.send_command(commands.DEBUG_STOPGO, data)

    async def kill_process(self) -> ResponseCode:
        """
        Kills the debugging process.
        @return: Response code
        """
        data = construct.Int32ul.build(2)
        return await self.ps4debug.send_command(commands.DEBUG_STOPGO, data)

    async def get_threads(self) -> list[int]:
        """
        Retrieves a list of threads in the debugging process
        @return: List of thread ids.
        """
        async with self.ps4debug.pool.get_socket() as (reader, writer):
            status = await self.ps4debug.send_command(commands.DEBUG_THREADS, reader=reader, writer=writer)

            if status != ResponseCode.SUCCESS:
                return []

            count = await reader.readexactly(4)
            count = int.from_bytes(count, 'little')

            data = await reader.readexactly(count * 4)
        return list(construct.Int32ul[count].parse(data))

    async def get_thread_info(self, thread_id: int) -> core.ThreadInfo:
        """
        Get information about a specific thread
        @param thread_id: Thread id
        @return: ThreadInfo
        """
        id_bytes = int.to_bytes(4, thread_id, 'little')

        async with self.ps4debug.pool.get_socket() as (reader, writer):
            await self.ps4debug.send_command(commands.DEBUG_THRINFO, id_bytes, reader=reader, writer=writer)
            data = await reader.readexactly(core.ThreadInfo.sizeof())

        return core.ThreadInfo.parse(data)

    async def resume_thread(self, thread_id: int) -> ResponseCode:
        """
        Continues a thread's execution.
        @param thread_id: Thread id
        @return: Response code
        """
        # TODO not yet working
        data = construct.Int32ul.build(thread_id)
        return await self.ps4debug.send_command(commands.DEBUG_RESUMETHR, data)

    async def stop_thread(self, thread_id: int) -> ResponseCode:
        """
        Stops a thread's execution.
        @param thread_id: Thread id
        @return: Response code
        """
        # TODO not yet working
        data = construct.Int32ul.build(thread_id)
        return await self.ps4debug.send_command(commands.DEBUG_STOPTHR, data)

    async def get_registers(self, thread_id: int) -> core.Registers64:
        """
        Get the registers of the thread.
        @param thread_id: Thread id
        @return: Registers
        """
        async with self.ps4debug.pool.get_socket() as (reader, writer):
            data = construct.Int32ul.build(thread_id)
            status = await self.ps4debug.send_command(commands.DEBUG_GETREGS, data, reader=reader, writer=writer)

            if status != ResponseCode.SUCCESS:
                return

            data = await reader.readexactly(core.Registers64.sizeof())
            return core.Registers64.parse(data)

    async def set_registers(self, thread_id: int, registers: core.Registers64) -> ResponseCode:
        """
        Manipulates the remote thread's registers.
        @param thread_id: Thread id
        @param registers: Full registers to write to the thread
        @return: Response code
        """
        async with self.ps4debug.pool.get_socket() as (reader, writer):
            data = core.SetRegisterPayload.build({'thread_id': thread_id, 'size': core.Registers64.sizeof()})
            status = await self.ps4debug.send_command(commands.DEBUG_SETREGS, data, reader=reader, writer=writer)

            if status != ResponseCode.SUCCESS:
                return status

            writer.write(core.Registers64.build(registers))
            await writer.drain()
            return await self.ps4debug.get_status(reader=reader)

    async def get_fp_registers(self, thread_id: int) -> core.FPRegisters:
        """
        Get the registers of the thread.
        @param thread_id: Thread id
        @return: Registers
        """
        async with self.ps4debug.pool.get_socket() as (reader, writer):
            data = construct.Int32ul.build(thread_id)
            status = await self.ps4debug.send_command(commands.DEBUG_GETFPREGS, data, reader=reader, writer=writer)

            if status != ResponseCode.SUCCESS:
                return

            data = await reader.readexactly(core.FPRegisters.sizeof())
            return core.FPRegisters.parse(data)

    async def set_fp_registers(self, thread_id: int, registers: core.FPRegisters) -> ResponseCode:
        """
        Manipulates the remote thread's registers.
        @param thread_id: Thread id
        @param registers: Full registers to write to the thread
        @return: Response code
        """
        async with self.ps4debug.pool.get_socket() as (reader, writer):
            data = core.SetRegisterPayload.build({'thread_id': thread_id, 'size': core.FPRegisters.sizeof()})
            status = await self.ps4debug.send_command(commands.DEBUG_SETFPREGS, data, reader=reader, writer=writer)

            if status != ResponseCode.SUCCESS:
                return status

            writer.write(core.FPRegisters.build(registers))
            await writer.drain()
            return await self.ps4debug.get_status(reader=reader)

    async def get_debug_registers(self, thread_id: int) -> core.DebugRegisters:
        """
        Get the registers of the thread.
        @param thread_id: Thread id
        @return: Registers
        """
        async with self.ps4debug.pool.get_socket() as (reader, writer):
            data = construct.Int32ul.build(thread_id)
            status = await self.ps4debug.send_command(commands.DEBUG_GETDBGREGS, data, reader=reader, writer=writer)

            if status != ResponseCode.SUCCESS:
                return

            data = await reader.readexactly(core.DebugRegisters.sizeof())
            return core.DebugRegisters.parse(data)

    async def set_debug_registers(self, thread_id: int, registers: core.DebugRegisters) -> ResponseCode:
        """
        Manipulates the remote thread's registers.
        @param thread_id: Thread id
        @param registers: Full registers to write to the thread
        @return: Response code
        """
        async with self.ps4debug.pool.get_socket() as (reader, writer):
            data = core.SetRegisterPayload.build({'thread_id': thread_id, 'size': core.DebugRegisters.sizeof()})
            status = await self.ps4debug.send_command(commands.DEBUG_SETDBGREGS, data, reader=reader, writer=writer)

            if status != ResponseCode.SUCCESS:
                return status

            writer.write(core.DebugRegisters.build(registers))
            await writer.drain()
            return await self.ps4debug.get_status(reader=reader)

    def get_breakpoint(self, index: int):
        assert 0 <= index < self.max_breakpoints
        return self.breakpoints[index]

    async def set_breakpoint(self, index: int, enabled: bool, address: int,
                             on_hit: Callable[[core.BreakpointEvent], None]) -> ResponseCode:
        """
        Sets a software breakpoint.
        @param index: Software breakpoint to use. 0 to 9 are valid.
        @param enabled: If False, disables the breakpoint
        @param address: Address to tie the breakpoint to
        @param on_hit: Asynchronous callback when this breakpoint is hit
        @return: Response code
        """
        if on_hit is not None and not asyncio.iscoroutinefunction(on_hit):
            return ResponseCode.ERROR

        assert 0 <= index < self.max_breakpoints
        data = core.SetBreakpointPayload.build({'index': index, 'enabled': enabled, 'address': address})
        status = await self.ps4debug.send_command(commands.DEBUG_BREAKPT, data)

        if status == ResponseCode.SUCCESS:
            self.breakpoints[index] = (enabled, address, on_hit)

        return status

    async def set_watchpoint(self, index: int, enabled: bool, address: int,
                             length: core.WatchPointLengthType = core.WatchPointLengthType.DBREG_DR7_LEN_1,
                             type_: core.WatchPointBreakType = core.WatchPointBreakType.DBREG_DR7_RDWR) -> ResponseCode:
        """
        Sets a hardware breakpoint to track a specific address for access/writes or executions.
        @param index: Hardware breakpoint to use. 0 to 3 are valid.
        @param enabled: If False, disables the breakpoint
        @param address: Address to tie the breakpoint to
        @param length: Length in bytes
        @param type_: Breakpoint type
        @return: Response code
        """
        assert 0 <= index < self.max_watchpoints
        data = core.SetWatchpointPayload.build({
            'index': index,
            'enabled': enabled,
            'length': length.value,
            'type': type_.value,
            'address': address,
        })
        return await self.ps4debug.send_command(commands.DEBUG_WATCHPT, data)

    async def single_step(self) -> ResponseCode:
        """
        Performs a single step in the remote process.
        @return: Response code
        """
        return await self.ps4debug.send_command(commands.DEBUG_SINGLESTEP)

    async def debug_connected(self, reader: asyncio.StreamReader, writer: asyncio.StreamWriter):
        length = core.DebuggerInterrupt.sizeof()

        while not self.stop_flag.is_set():
            try:
                data = await reader.readexactly(length)
                assert len(data) == length

                interrupt = core.DebuggerInterrupt.parse(data)
                index = next(i for i, b in self.breakpoints.items() if b[0] and b[1] == interrupt.regs.rip)
                event = core.BreakpointEvent(self, index, interrupt)

                if self.callback is not None:
                    await self.callback(event)

                if self.breakpoints[index][2] is not None:
                    await self.breakpoints[index][2](event)

                if event.resume:
                    await self.resume_process()

            except asyncio.IncompleteReadError:
                writer.close()
                return


class SocketPool(object):
    """Pools a set amount of sockets using semaphores."""

    def __init__(self, host: str, port: int, max_: int = 10):
        super(SocketPool, self).__init__()
        self.host = host
        self.port = port
        self.max_ = max_
        self.pool = []
        self.semaphore = asyncio.Semaphore(max_)

    @property
    def full(self) -> bool:
        """Returns true if all sockets are in use"""
        return self.semaphore.locked()

    @contextlib.asynccontextmanager
    async def get_socket(self) -> tuple[asyncio.StreamReader, asyncio.StreamWriter]:
        """Get the next available socket reader/writer from the pool."""
        async with self.semaphore:
            try:
                reader, writer = self.pool.pop()
            except IndexError:
                reader, writer = await asyncio.open_connection(self.host, self.port)

            try:
                yield reader, writer
            finally:
                self.pool.append((reader, writer))

    def __del__(self):
        for _, writer in self.pool:
            writer.close()


class PS4Debug(object):
    """Offers functions to communicate with the ps4debug payload."""

    def __init__(self, host: str = None, port: int = 744):
        """
        Create a new PS4Debug instance.
        @param host: IP address or hostname of the PS4. If this is unset the network will be searched for a PS4.
        @param port: Port. defaults to 744 for ps4debug, set this if port forwarding is in use.
        """
        host = host or self.find_ps4()
        if not host:
            raise PS4DebugException('No host given and no PS4 found in network')

        self.debug_server = None
        self.pool = SocketPool(host, port, 8)

    async def __recv_all(self, length, reader: asyncio.StreamReader | None = None) -> bytearray:
        if reader is None:
            async with self.pool.get_socket() as (reader, _):
                return await self.__recv_all(length, reader=reader)

        received = 0
        data = bytearray()

        while received < length:
            packet = await reader.read(length - received)
            if reader.at_eof():
                break
            received += len(packet)
            data.extend(packet)

        if received != length:
            raise PS4DebugException(f'Unable to receive {length} bytes.')

        return data

    async def __read_type(self, pid, address, structure):
        return (await self.read_struct(pid, address, structure))[0]

    async def __write_type(self, pid, address, value, structure):
        return await self.write_struct(pid, address, structure, value)

    @classmethod
    def find_ps4(cls) -> str | None:
        """
        Attempts to find the IP address of the PlayStation 4 system in the same network.
        @return: String or None
        """
        # TODO make async
        magic = 0xFFFFAAAA
        data = magic.to_bytes(4, 'little')
        port = 1010

        # interfaces = socket.getaddrinfo(host=socket.gethostname(), port=None, family=socket.AF_INET)
        # all_ips = [ip[-1][0] for ip in interfaces]
        # for ip in all_ips:

        sock = socket.socket(socket.AF_INET, socket.SOCK_DGRAM, socket.IPPROTO_UDP)
        sock.settimeout(20.0)
        sock.setsockopt(socket.SOL_SOCKET, socket.SO_BROADCAST, 1)
        # sock.bind((ip, 0))
        sock.sendto(data, ('255.255.255.255', port))
        result, sender = sock.recvfrom(4)
        sock.close()

        result = int.from_bytes(result, 'little')
        ps4_ip, _ = sender

        return ps4_ip if result == magic else None

    @staticmethod
    async def send_ps4debug(host: str, port: int = 9020, file_path: str = 'ps4debug.bin'):
        """
        Sends the ps4debug 1.0.15 by ctn and golden to the PlayStation 4 system.
        @param host: Host to send the payload to.
        @param port: Port to send the payload to. Usually 9020 or 9090 (GoldHEN).
        @param file_path: File path to the ps4debug.bin file.
        @return: None
        """
        with open(file_path, 'rb') as f:
            content = f.read()

        reader, writer = await asyncio.open_connection(host, port)
        writer.write(content)
        await writer.drain()
        writer.close()
        await writer.wait_closed()

    @contextlib.asynccontextmanager
<<<<<<< HEAD
    async def memory(self, pid, length: int = 4096) -> AllocatedMemoryContext:
=======
    async def memory(self, pid, length) -> AllocatedMemoryContext:
>>>>>>> 165d2981
        """
        Context manager to manage allocated memory
        @param pid: Process id
        @param length: Length in bytes to allocate
        @return: A context to manage the allocated memory
        """
        address = await self.allocate_memory(pid, length)
        yield AllocatedMemoryContext(self, pid, length, address)
        await self.free_memory(pid, address, length)

    @contextlib.asynccontextmanager
    async def debugger(self, pid, port: int = 755, resume: bool = False) -> DebuggingContext:
        """
        Returns a debugging context to use for debugging a process
        @param port: Port the server should listen to debug events on.
        @param pid: Process id
        @param resume: If true, will automatically resume the processes.
        @return: Debugging context
        """
        context = DebuggingContext(self, pid)

        if self.debug_server is None:
            self.debug_server = await asyncio.start_server(context.debug_connected, '0.0.0.0', port)

        pid_bytes = pid.to_bytes(4, 'little')
        status = await self.send_command(commands.DEBUG_ATTACH, pid_bytes)

        if status != ResponseCode.SUCCESS:
<<<<<<< HEAD
            return
=======
            yield
>>>>>>> 165d2981

        if resume:
            await context.resume_process()

        yield context

        status = await self.send_command(commands.DEBUG_DETACH)

        if status == ResponseCode.SUCCESS:
            context.stop_flag.set()

            async with self.debug_server:
                self.debug_server.close()
                await self.debug_server.wait_closed()
<<<<<<< HEAD
                self.debug_server = None
=======
>>>>>>> 165d2981

    async def get_status(self, reader: asyncio.StreamReader | None = None) -> ResponseCode:
        """
        Returns the ps4debug status code. Do not use when not necessary as it blocks the IO.
        @param reader: StreamReader instance. If None, a new one is created.
        @return: Response code
        """
        status_bytes = await self.__recv_all(4, reader=reader)
        return ResponseCode.from_bytes(status_bytes)

    async def send_command(self, code: int, payload: bytes | bytearray | None = None, status: bool = True,
                           reader: asyncio.StreamReader | None = None,
                           writer: asyncio.StreamWriter | None = None) -> ResponseCode | None:
        """
        Sends a raw ps4debug command to the system.
        @param code: Command
        @param payload: Extra data
        @param status: If True, calls get_status and returns the status.
        @param reader: StreamReader instance. If None, a new one is created.
        @param writer: StreamWriter instance. If None, a new one is created.
        @return:
        """
        if reader is None or writer is None:
            async with self.pool.get_socket() as (new_reader, new_writer):
                return await self.send_command(code, payload, status,
                                               reader=reader or new_reader,
                                               writer=writer or new_writer)

        payload_length = len(payload) if payload else 0
        header = core.PS4DebugCommandHeader.build({'code': code, 'length': payload_length})

        writer.write(header)
        if payload and len(payload):
            writer.write(payload)
        await writer.drain()

        return await self.get_status(reader=reader) if status else None

    async def reboot(self):
        """
        Reboots the system.
        @return: None
        """
        await self.send_command(commands.CONSOLE_REBOOT)

    async def get_version(self) -> str:
        """
        Gets the remote ps4debug version running on the PS4.
        @return: Version string
        """
        async with self.pool.get_socket() as (reader, writer):
            await self.send_command(commands.VERSION, status=False, reader=reader, writer=writer)

            length = construct.Int32ul.parse(await self.__recv_all(4, reader=reader))
            version = await self.__recv_all(length, reader=reader)
        return version.decode('ascii')

    async def get_console_info(self) -> ResponseCode:
        """
        Retrieves the console information
        @return: Response code
        """
        async with self.pool.get_socket() as (reader, writer):
            return await self.send_command(commands.CONSOLE_INFO, reader=reader, writer=writer)

    async def print(self, text: str, encoding: str = 'utf8') -> ResponseCode:
        """
        Prints a message to the console
        @param text: Text to print
        @param encoding: Encoding to use
        @return: Response code
        """
        if text is None:
            return ResponseCode.DATA_NULL

        text += '' if text.endswith('\0') else '\0'
        text = text.encode(encoding)
        text_length = len(text).to_bytes(4, 'little')

        async with self.pool.get_socket() as (reader, writer):
            await self.send_command(commands.CONSOLE_PRINT, text_length, status=False, reader=reader, writer=writer)
            writer.write(text)
            await writer.drain()

            return await self.get_status(reader=reader)

    async def notify(self, text: str, notification_type: int = 222, encoding: str = 'utf8') -> ResponseCode:
        """
        Send a notification popup to
        @param text: Text to display
        @param notification_type: Type of notification to display. 222 represents the text without any formatting.
        @param encoding: Encoding to use
        @return: Response code
        """
        if text is None:
            return ResponseCode.DATA_NULL

        text += '' if text.endswith('\0') else '\0'
        text = text.encode(encoding)
        payload = core.NotifyPayload.build({
            'type': notification_type,
            'length': len(text)
        })

        async with self.pool.get_socket() as (reader, writer):
            await self.send_command(commands.CONSOLE_NOTIFY, payload, status=False, reader=reader, writer=writer)
            writer.write(text)
            await writer.drain()

            return await self.get_status(reader=reader)

    async def get_processes(self) -> list[core.Process]:
        """
        Retrieves a list of processes running on the system.
        @return: List of Process instances. The list will be empty if the command failed.
        """
        async with self.pool.get_socket() as (reader, writer):
            entry_size = core.Process.sizeof()
            status = await self.send_command(commands.PROC_LIST, reader=reader, writer=writer)

            if status != ResponseCode.SUCCESS:
                return []

            count = construct.Int32ul.parse(await self.__recv_all(4, reader=reader))
            data = await self.__recv_all(count * entry_size, reader=reader)

        return list(construct.Array(count, core.Process).parse(data))

    async def get_process_info(self, pid: int) -> core.ProcessInfo:
        """
        Retrieves information about a running process.
        @param pid: Process id
        @return: ProcessInfo instance or None if unsuccessful
        """
        async with self.pool.get_socket() as (reader, writer):
            entry_size = core.ProcessInfo.sizeof()
            data = construct.Int32ul.build(pid)
            status = await self.send_command(commands.PROC_INFO, data, reader=reader, writer=writer)

            if status != ResponseCode.SUCCESS:
                return

            data = await self.__recv_all(entry_size, reader=reader)
        return core.ProcessInfo.parse(data)

    async def get_process_maps(self, pid: int) -> list[core.ProcessMap]:
        """
        Retrieves all memory maps in the running process.
        @param pid: Process id
        @return: List of ProcessMap instances. The list will be empty if the command failed.
        """
        async with self.pool.get_socket() as (reader, writer):
            entry_size = 58
            payload = pid.to_bytes(4, 'little')
            status = await self.send_command(commands.PROC_MAPS, payload, reader=reader, writer=writer)

            if status != ResponseCode.SUCCESS:
                return []

            count = construct.Int32ul.parse(await self.__recv_all(4, reader=reader))
            data = await self.__recv_all(count * entry_size, reader=reader)

        maps = list(construct.Array(count, core.ProcessMap).parse(data))
        return maps

<<<<<<< HEAD
    async def allocate_memory(self, pid: int, length: int = 4096) -> int | None:
=======
    async def allocate_memory(self, pid: int, length: int) -> int | None:
>>>>>>> 165d2981
        """
        Allocates memory in the remote process.
        @param pid: Process id
        @param length: Length in bytes
        @return: The starting address of your memory section or None if the command failed.
        """
        async with self.pool.get_socket() as (reader, writer):
            payload = core.AllocateMemoryPayload.build({'pid': pid, 'length': length})
            status = await self.send_command(commands.PROC_ALLOC, payload, reader=reader, writer=writer)

            if status != ResponseCode.SUCCESS:
                return

            address = construct.Int64ul.parse(await self.__recv_all(8, reader=reader))
        return address

<<<<<<< HEAD
    async def free_memory(self, pid: int, address: int, length: int = 4096) -> ResponseCode:
=======
    async def free_memory(self, pid: int, address: int, length: int) -> ResponseCode:
>>>>>>> 165d2981
        """
        Frees a previously allocated memory section in the remote process.
        @param pid: Process id
        @param address: Starting address of the memory section
        @param length: Length in bytes
        @return: Response code
        """
        async with self.pool.get_socket() as (reader, writer):
            payload = core.FreeMemoryPayload.build({'pid': pid, 'address': address, 'length': length})
            return await self.send_command(commands.PROC_FREE, payload, reader=reader, writer=writer)

    async def change_protection(self, pid: int, address: int, length: int, prot: core.VMProtection) -> ResponseCode:
        """
        Changes the protection flags of a memory section.
        @param pid: Process id
        @param address: Starting address of the memory section
        @param length: Length in bytes
        @param prot: New protection flags
        @return: Response code
        """
        async with self.pool.get_socket() as (reader, writer):
            payload = core.ChangeMemoryProtectionPayload.build({
                'pid': pid,
                'address': address,
                'length': length,
                'prot': prot.value,
            })
            return await self.send_command(commands.PROC_PROTECT, payload, reader=reader, writer=writer)

    async def install_rpc(self, pid: int,
                          reader: asyncio.StreamReader | None = None,
                          writer: asyncio.StreamWriter | None = None) -> int | None:
        """
        Writes a small program to the process' memory to allow execution of remote procedures
        @param pid: Process id
        @param reader: StreamReader to use, leave empty to create a new one.
        @param writer: StreamWriter to use, leave empty to create a new one.
        @return: The starting address of the RPC stub or None if the command failed.
        """
        if reader is None or writer is None:
            async with self.pool.get_socket() as (new_reader, new_writer):
                return await self.install_rpc(pid, reader=reader or new_reader, writer=writer or new_writer)

        pid_bytes = pid.to_bytes(4, 'little')
        status = await self.send_command(commands.PROC_INSTALL, pid_bytes, reader=reader, writer=writer)

        if status != ResponseCode.SUCCESS:
            return

        return construct.Int64ul.parse(await self.__recv_all(8, reader=reader))

    async def find_rpc(self, pid: int, start: int = 0x4000, end: int = 0xFFFFFFFF, step: int = 0x4000,
                       reader: asyncio.StreamReader | None = None,
                       writer: asyncio.StreamWriter | None = None) -> int | None:
        """
        Attempts to find the RPC-stub in the remote memory.
        @param pid: Process id
        @param start: Start address
        @param end: End address.
        @param step: Increment between search.
        @param reader: StreamReader to use, leave empty to create a new one.
        @param writer: StreamWriter to use, leave empty to create a new one.
        @return: Address of the RPC-stub if successful, otherwise None.
        """
        if reader is None or writer is None:
            async with self.pool.get_socket() as (new_reader, new_writer):
                return await self.find_rpc(pid, start, end, step,
                                           reader=reader or new_reader,
                                           writer=writer or new_writer)

        search = b'\x52\x53\x54\x42\xA3'
        address = start
        while address < end:
            bytes_ = await self.read_memory(pid, address, len(search), reader=reader, writer=writer)
            if bytes_ == search:
                return address
            address += step
        return

    async def get_rpc(self, pid: int,
                      reader: asyncio.StreamReader | None = None,
                      writer: asyncio.StreamWriter | None = None) -> int | None:
        """
        Finds or installs the RPC-stub and returns the address
        @param pid: Process id
        @param reader: StreamReader to use, leave empty to create a new one.
        @param writer: StreamWriter to use, leave empty to create a new one.
        @return: Address of the RPC-stub or None if unsuccessful
        """
        if reader is None or writer is None:
            async with self.pool.get_socket() as (new_reader, new_writer):
                return await self.get_rpc(pid, reader=reader or new_reader, writer=writer or new_writer)

        return (await self.find_rpc(pid, reader=reader, writer=writer) or
                await self.install_rpc(pid, reader=reader, writer=writer))

    async def call(self, pid: int, address: int, *args, **kwargs) -> tuple | None:
        """
        Executes a remote procedure and returns the rax register it ended with.
        Parameters are limited to 48 bytes and are split across rdi, rsi, rdx, rcx, rbx and rax in that order.
        If no rpc stub is given, a new one will be allocated
        @param pid: Process id
        @param address: Address to start remote execution on
        @param args: Your parameters to send to the remote procedure
        @param kwargs: Additional options
        @keyword parameter_format: Struct format of the parameters.
            Defaults to x 8 byte integers with x being the amount of parameters you provide
        @keyword output_format: Struct format of the result. Defaults to one 8 byte integer.
        @keyword rpc_stub: RPC stub previously written by the install_rpc method.
        @return: rax register unpacked with the output_format or None if the command failed.
            Do note that the result will always be a tuple, even if the result is only one element.
        """
        async with self.pool.get_socket() as (reader, writer):
            parameter_format = kwargs.get('parameter_format', f'<{len(args)}Q')
            output_format = kwargs.get('output_format', '<Q')
            rpc_stub = kwargs.get('rpc_stub')
<<<<<<< HEAD
            rpc_stub = rpc_stub or await self.get_rpc(pid, reader=reader, writer=writer)
=======
            rpc_stub = rpc_stub or self.get_rpc(pid, reader=reader, writer=writer)
>>>>>>> 165d2981

            assert struct.calcsize(parameter_format) <= core.CallPayload.parameters.sizeof()
            assert struct.calcsize(output_format) <= core.CallResult.rax.sizeof()

            parameters = bytearray(core.CallPayload.parameters.sizeof())
            struct.pack_into(parameter_format, parameters, 0, *args)

            data = core.CallPayload.build({
                'pid': pid,
                'rpc_stub': rpc_stub,
                'address': address,
                'parameters': parameters,
            })

            status = await self.send_command(commands.PROC_CALL, data, reader=reader, writer=writer)

            if status != ResponseCode.SUCCESS:
                return

            result = await self.__recv_all(core.CallResult.sizeof(), reader=reader)
            result = core.CallResult.parse(result)

            missing_bytes = 8 - struct.calcsize(output_format)
            output_format += 'x' * missing_bytes

            rax = bytearray(result.rax)
            rax = struct.unpack_from(output_format, rax, 0)
            return rax

    async def load_elf(self, pid: int, elf_path: str) -> ResponseCode:
        """
        Loads an ELF file and sends it to the PS4 to load.
        @param pid: Process id
        @param elf_path: Path to the ELF file
        @return: Response code
        """
        with open(elf_path, 'rb') as file:
            elf_bytes = file.read()

        async with self.pool.get_socket() as (reader, writer):
            payload = core.LoadELFPayload.build({
                'pid': pid,
                'length': len(elf_bytes)
            })
            status = await self.send_command(commands.PROC_ELF, payload, reader=reader, writer=writer)

            if status == ResponseCode.SUCCESS:
                writer.write(elf_bytes)
                await writer.drain()
                status = await self.get_status(reader=reader)

        return status

    async def read_memory(self, pid: int, address: int, length: int,
                          reader: asyncio.StreamReader | None = None,
                          writer: asyncio.StreamWriter | None = None) -> bytearray | bytes | None:
        """
        Reads the raw memory in bytes.
        @param pid: Process id.
        @param address: Starting address.
        @param length: Length in bytes.
        @param reader: StreamReader to use, leave empty to create one.
        @param writer: StreamWriter to use, leave empty to create one.
        @return: The bytes read or None if the command failed.
        """
        if reader is None or writer is None:
            async with self.pool.get_socket() as (new_reader, new_writer):
                return await self.read_memory(pid, address, length,
                                              reader=reader or new_reader,
                                              writer=writer or new_writer)

        payload = core.MemoryPayload.build({
            'pid': pid,
            'address': address,
            'length': length,
        })
        status = await self.send_command(commands.PROC_READ, payload, reader=reader, writer=writer)

        if status != ResponseCode.SUCCESS:
            return

        return await self.__recv_all(length, reader=reader)

    async def read_struct(self, pid: int, address: int,
                          structure: str | struct.Struct | construct.Struct) -> tuple | construct.Container | None:
        """
        Reads a struct from memory.
        @param pid: Process id.
        @param address: Starting address.
        @param structure: The Struct instance or a struct format string.
        @return: Your desired struct or None if the command failed.
            The return value will always be packed in a tuple regardless of length.
        """
<<<<<<< HEAD
        if isinstance(structure, construct.Struct):
            data = await self.read_memory(pid, address, structure.sizeof())
            return structure.parse(data) if data is not None else None
        elif isinstance(structure, struct.Struct):
            data = await self.read_memory(pid, address, structure.size)
            return structure.unpack(data) if data is not None else None
        elif isinstance(structure, str):
            data = await self.read_memory(pid, address, struct.calcsize(structure))
            return struct.unpack(structure, data) if data is not None else None
=======
        data = await self.read_memory(pid, address, structure.size)

        if data is None:
            return

        if isinstance(structure, construct.Struct):
            return structure.parse(data)
        elif isinstance(structure, struct.Struct):
            return structure.unpack(data)
        elif isinstance(structure, str):
            return struct.unpack(structure, data)
>>>>>>> 165d2981

    async def read_text(self, pid: int, address: int, encoding: str = 'ascii', **kwargs) -> str | None:
        """
        Reads a string from memory.
        @param pid: Process id.
        @param address: Starting address.
        @param encoding: Encoding to use.
        @param kwargs: Additional options.
        @keyword length: Length of the string. If unset memory will be read until a terminating null byte is found.
        @keyword chunk_size: Used if length is unset. The chunk determines how much memory is read at a time.
        @return: Decoded string or None if the command failed
        """
        async with self.pool.get_socket() as (reader, writer):
            length = kwargs.get('length')
            if length:
                data = await self.read_memory(pid, address, length, reader=reader, writer=writer)
                return data.decode(encoding)

            chunk_size = kwargs.get('chunk_size', 64)
            chunk = await self.read_memory(pid, address, chunk_size, reader=reader, writer=writer)
            data = chunk

            while b'\x00' not in chunk:
                chunk = await self.read_memory(pid, address + len(data), chunk_size, reader=reader, writer=writer)
                data += chunk

            data = data[:data.index(b'\0')]
            return data.decode(encoding)

    async def write_memory(self, pid: int, address: int, value: bytearray | bytes,
                           reader: asyncio.StreamReader | None = None,
                           writer: asyncio.StreamWriter | None = None) -> ResponseCode:
        """
        Writes the raw memory in bytes to an address.
        @param pid: Process id.
        @param address: Starting address.
        @param value: Bytes to write.
        @param reader: StreamReader to use, leave empty to create one.
        @param writer: StreamWriter to use, leave empty to create one.
        @return: Response code.
        """
        if reader is None or writer is None:
            async with self.pool.get_socket() as (new_reader, new_writer):
                return await self.write_memory(pid, address, value,
                                               reader=reader or new_reader,
                                               writer=writer or new_writer)

        payload = core.MemoryPayload.build({
            'pid': pid,
            'address': address,
            'length': len(value),
        })
        status = await self.send_command(commands.PROC_WRITE, payload, reader=reader, writer=writer)

        if status != ResponseCode.SUCCESS:
            return status

        writer.write(value)
        await writer.drain()
        return await self.get_status(reader=reader)

    async def write_struct(self, pid: int, address: int,
                           structure: str | struct.Struct | construct.Struct, *value) -> ResponseCode:
        """
        Writes a struct to an address.
        @param pid: Process id.
        @param address: Starting address.
        @param structure: The Struct instance or a struct format string.
        @param value: Struct data to write
        @return: Response code.
        """
        data = None

        if isinstance(structure, construct.Struct):
            data = structure.build(*value)
        elif isinstance(structure, struct.Struct):
            data = structure.pack(*value)
        elif isinstance(structure, str):
            data = struct.pack(structure, *value)

        async with self.pool.get_socket() as (reader, writer):
            return await self.write_memory(pid, address, data, reader=reader, writer=writer)

<<<<<<< HEAD
    async def write_text(self, pid: int, address: int, value: str,
                         encoding: str = 'ascii',
                         null_terminated: bool = True) -> ResponseCode:
=======
    async def write_text(self, pid: int, address: int, value: str, encoding: str = 'ascii') -> ResponseCode:
>>>>>>> 165d2981
        """
        Writes a text to an address.
        @param pid: Process id.
        @param address: Starting address.
        @param value: String to write.
        @param encoding: Encoding to use.
<<<<<<< HEAD
        @param null_terminated: Automatically append trailing null character.
=======
>>>>>>> 165d2981
        @return: Response code.
        """
        async with self.pool.get_socket() as (reader, writer):
            if value is None:
                return ResponseCode.DATA_NULL

<<<<<<< HEAD
            value += '' if value.endswith('\0') or not null_terminated else '\0'
=======
            value += '' if value.endswith('\0') else '\0'
>>>>>>> 165d2981
            value = value.encode(encoding)

            return await self.write_memory(pid, address, value, reader=reader, writer=writer)

    async def get_kernel_base(self) -> int | None:
        """
        Retrieves the base address of the kernel.
        @return: Base address of the kernel if successful, None otherwise
        """
        async with self.pool.get_socket() as (reader, writer):
            status = await self.send_command(commands.KERN_BASE, reader=reader, writer=writer)

            if status != ResponseCode.SUCCESS:
                return

            return construct.Int64ul.parse(await self.__recv_all(8, reader=reader))

    async def read_kernel_memory(self, address: int, length: int) -> bytearray | None:
        """
        Read kernel memory.
        @param address: Address to read from
        @param length: Length in bytes
        @return: Bytes if successful, otherwise None
        """
        async with self.pool.get_socket() as (reader, writer):
            data = core.KernelMemoryPayload.build({
                'address': address,
                'length': length,
            })
            status = await self.send_command(commands.KERN_READ, data, reader=reader, writer=writer)

            if status != ResponseCode.SUCCESS:
                return

            return await self.__recv_all(length, reader=reader)

    async def write_kernel_memory(self, address: int, value: bytearray | bytes) -> ResponseCode:
        """
        Write to kernel memory. Be cautious when using this!
        @param address: Starting address.
        @param value: Bytes to write.
        @return: Response code
        """
        async with self.pool.get_socket() as (reader, writer):
            data = core.KernelMemoryPayload.build({
                'address': address,
                'length': len(value),
            })
            status = await self.send_command(commands.KERN_WRITE, data, reader=reader, writer=writer)

            if status != ResponseCode.SUCCESS:
                return status

            writer.write(value)
            await writer.drain()

            return await self.get_status(reader=reader)

    # Wrappers
<<<<<<< HEAD
    read_bool: Callable[[int, int], Coroutine[bool]] = functools.partialmethod(__read_type, structure='<?')
    read_char: Callable[[int, int], Coroutine[str]] = functools.partialmethod(__read_type, structure='<c')
    read_byte: Callable[[int, int], Coroutine[int]] = functools.partialmethod(__read_type, structure='<b')
    read_ubyte: Callable[[int, int], Coroutine[int]] = functools.partialmethod(__read_type, structure='<B')
    read_int16: Callable[[int, int], Coroutine[int]] = functools.partialmethod(__read_type, structure='<h')
    read_uint16: Callable[[int, int], Coroutine[int]] = functools.partialmethod(__read_type, structure='<H')
    read_int32: Callable[[int, int], Coroutine[int]] = functools.partialmethod(__read_type, structure='<i')
    read_uint32: Callable[[int, int], Coroutine[int]] = functools.partialmethod(__read_type, structure='<I')
    read_int64: Callable[[int, int], Coroutine[int]] = functools.partialmethod(__read_type, structure='<q')
    read_uint64: Callable[[int, int], Coroutine[int]] = functools.partialmethod(__read_type, structure='<Q')
    read_float: Callable[[int, int], Coroutine[float]] = functools.partialmethod(__read_type, structure='<f')
    read_double: Callable[[int, int], Coroutine[float]] = functools.partialmethod(__read_type, structure='<d')

    write_bool: Callable[[int, int, bool], Coroutine[ResponseCode]] = functools.partialmethod(__write_type, structure='<?')
    write_char: Callable[[int, int, str], Coroutine[ResponseCode]] = functools.partialmethod(__write_type, structure='<c')
    write_byte: Callable[[int, int, int], Coroutine[ResponseCode]] = functools.partialmethod(__write_type, structure='<b')
    write_ubyte: Callable[[int, int, int], Coroutine[ResponseCode]] = functools.partialmethod(__write_type, structure='<B')
    write_int16: Callable[[int, int, int], Coroutine[ResponseCode]] = functools.partialmethod(__write_type, structure='<h')
    write_uint16: Callable[[int, int, int], Coroutine[ResponseCode]] = functools.partialmethod(__write_type, structure='<H')
    write_int32: Callable[[int, int, int], Coroutine[ResponseCode]] = functools.partialmethod(__write_type, structure='<i')
    write_uint32: Callable[[int, int, int], Coroutine[ResponseCode]] = functools.partialmethod(__write_type, structure='<I')
    write_int64: Callable[[int, int, int], Coroutine[ResponseCode]] = functools.partialmethod(__write_type, structure='<q')
    write_uint64: Callable[[int, int, int], Coroutine[ResponseCode]] = functools.partialmethod(__write_type, structure='<Q')
    write_float: Callable[[int, int, float], Coroutine[ResponseCode]] = functools.partialmethod(__write_type, structure='<f')
    write_double: Callable[[int, int, float], Coroutine[ResponseCode]] = functools.partialmethod(__write_type, structure='<d')

    async def scan_uint8(self, pid: int, compare_type: core.ScanCompareType,
                         value: int, value2: int | None = None) -> list[int]:
        """
        Scans the memory remotely for certain addresses.
        @param pid: Process id
        @param compare_type: Method of comparing the values
        @param value: Unsigned byte [0;255]
        @param value2: Only required for certain compare types like BiggerThan.
        @return: List of matching addresses
        """
        scan_value_type = 0
        value_type_size = 1
        values_required = core.ScanCompareType.parameters(compare_type)

        if values_required == 2 and value2 is None:
            raise PS4DebugException('This compare type requires two values but only one was given.')

        header_struct = struct.Struct('<i2Bi')
        values_struct = struct.Struct('<' + 'B' * values_required)

        header = header_struct.pack(pid, scan_value_type, compare_type.value, value_type_size * values_required)
        values = values_struct.pack(*[value, value2][:values_required])

        async with self.pool.get_socket() as (reader, writer):
            status = await self.send_command(commands.PROC_SCAN, header, reader=reader, writer=writer)

            if status != ResponseCode.SUCCESS:
                return []

            writer.write(values)
            await writer.drain()
            status = await self.get_status(reader=reader)

            if status != ResponseCode.SUCCESS:
                return []

            addresses = []
            end = 2 ** 64 - 1

            reader: asyncio.StreamReader
            address = int.from_bytes(await reader.readexactly(8), 'little')
            print(address)

            while address < end:
                addresses.append(address)
                print(address)
                address = int.from_bytes(await reader.readexactly(8), 'little')
                print(len(addresses))

            return addresses

    async def __scan_uint8(self, pid: int, search_value: int, start_address: int, stop_address: int,
                             chunk_size: int = 4096) -> set[int]:
        value_struct = struct.Struct('<b')

        async def __scan(_start, _stop) -> set[int]:
            async with self.pool.get_socket() as (reader, writer):
                addresses = set()

                for chunk_address in range(_start, _stop, chunk_size):
                    chunk = await self.read_memory(pid, chunk_address, chunk_size, reader=reader, writer=writer)

                    for i in range(len(chunk)):
                        chunk_value = value_struct.unpack(chunk[i:i + value_struct.size])[0]
                        chunk_value_address = chunk_address + i

                        if chunk_value == search_value:
                            addresses.add(chunk_value_address)
                            all_addresses = (_stop - _start)
                            found_addresses = (chunk_address - _start)
                            print(found_addresses / all_addresses * 100)

                return addresses

        task_count = 5
        task_stride = (stop_address - start_address) // task_count

        parts = [(start_address + i * task_stride, start_address + (i + 1) * task_stride) for i in range(task_count)]
        tasks = [asyncio.create_task(__scan(a, b)) for a, b in parts]

        results = await asyncio.gather(*tasks)
        return set().union(*results)
=======
    read_bool: Callable[[int, int], bool] = functools.partialmethod(__read_type, structure='<?')
    read_char: Callable[[int, int], str] = functools.partialmethod(__read_type, structure='<c')
    read_byte: Callable[[int, int], int] = functools.partialmethod(__read_type, structure='<b')
    read_ubyte: Callable[[int, int], int] = functools.partialmethod(__read_type, structure='<B')
    read_int16: Callable[[int, int], int] = functools.partialmethod(__read_type, structure='<h')
    read_uint16: Callable[[int, int], int] = functools.partialmethod(__read_type, structure='<H')
    read_int32: Callable[[int, int], int] = functools.partialmethod(__read_type, structure='<i')
    read_uint32: Callable[[int, int], int] = functools.partialmethod(__read_type, structure='<I')
    read_int64: Callable[[int, int], int] = functools.partialmethod(__read_type, structure='<q')
    read_uint64: Callable[[int, int], int] = functools.partialmethod(__read_type, structure='<Q')
    read_float: Callable[[int, int], float] = functools.partialmethod(__read_type, structure='<f')
    read_double: Callable[[int, int], float] = functools.partialmethod(__read_type, structure='<d')

    write_bool: Callable[[int, int, bool], ResponseCode] = functools.partialmethod(__write_type, structure='<?')
    write_char: Callable[[int, int, str], ResponseCode] = functools.partialmethod(__write_type, structure='<c')
    write_byte: Callable[[int, int, int], ResponseCode] = functools.partialmethod(__write_type, structure='<b')
    write_ubyte: Callable[[int, int, int], ResponseCode] = functools.partialmethod(__write_type, structure='<B')
    write_int16: Callable[[int, int, int], ResponseCode] = functools.partialmethod(__write_type, structure='<h')
    write_uint16: Callable[[int, int, int], ResponseCode] = functools.partialmethod(__write_type, structure='<H')
    write_int32: Callable[[int, int, int], ResponseCode] = functools.partialmethod(__write_type, structure='<i')
    write_uint32: Callable[[int, int, int], ResponseCode] = functools.partialmethod(__write_type, structure='<I')
    write_int64: Callable[[int, int, int], ResponseCode] = functools.partialmethod(__write_type, structure='<q')
    write_uint64: Callable[[int, int, int], ResponseCode] = functools.partialmethod(__write_type, structure='<Q')
    write_float: Callable[[int, int, float], ResponseCode] = functools.partialmethod(__write_type, structure='<f')
    write_double: Callable[[int, int, float], ResponseCode] = functools.partialmethod(__write_type, structure='<d')

    # Unfinished
    async def __scan_int32(self, pid: int, compare_type: core.ScanCompareType, *values) -> list[int]:
        return await self.__scan(pid, compare_type, core.ScanValueType.Int32, *values)

    async def __scan(self, pid: int,
                     compare_type: core.ScanCompareType,
                     value_type: core.ScanValueType, *values) -> list[int]:
        """
        Scans the memory remotely for certain addresses
        @param pid: Process id
        @param compare_type: Way to compare the values
        @param value_type: Type of the values to compare
        @param values: Values depend on the compare type
        @return: List of addresses that fulfill the compare condition
        """
        # TODO implement
        raise NotImplementedError()
>>>>>>> 165d2981
<|MERGE_RESOLUTION|>--- conflicted
+++ resolved
@@ -1,17 +1,9 @@
-<<<<<<< HEAD
 from __future__ import annotations
 from typing import Callable, Coroutine
-#from .core import ResponseCode
-#from .exceptions import PS4DebugException
-import ps4debug.core as core
-import ps4debug.commands as commands
-=======
 from .core import ResponseCode
 from .exceptions import PS4DebugException
 import ps4debug.core as core
 import ps4debug.commands as commands
-from typing import Callable
->>>>>>> 165d2981
 import socket
 import struct
 import functools
@@ -20,15 +12,6 @@
 import construct
 
 
-<<<<<<< HEAD
-import core
-import exceptions
-ResponseCode = core.ResponseCode
-PS4DebugException = exceptions.PS4DebugException
-
-
-=======
->>>>>>> 165d2981
 class AllocatedMemoryContext(object):
     """Context for handling memory allocation and freeing."""
 
@@ -496,11 +479,7 @@
         await writer.wait_closed()
 
     @contextlib.asynccontextmanager
-<<<<<<< HEAD
     async def memory(self, pid, length: int = 4096) -> AllocatedMemoryContext:
-=======
-    async def memory(self, pid, length) -> AllocatedMemoryContext:
->>>>>>> 165d2981
         """
         Context manager to manage allocated memory
         @param pid: Process id
@@ -529,11 +508,7 @@
         status = await self.send_command(commands.DEBUG_ATTACH, pid_bytes)
 
         if status != ResponseCode.SUCCESS:
-<<<<<<< HEAD
             return
-=======
-            yield
->>>>>>> 165d2981
 
         if resume:
             await context.resume_process()
@@ -548,10 +523,7 @@
             async with self.debug_server:
                 self.debug_server.close()
                 await self.debug_server.wait_closed()
-<<<<<<< HEAD
                 self.debug_server = None
-=======
->>>>>>> 165d2981
 
     async def get_status(self, reader: asyncio.StreamReader | None = None) -> ResponseCode:
         """
@@ -717,11 +689,7 @@
         maps = list(construct.Array(count, core.ProcessMap).parse(data))
         return maps
 
-<<<<<<< HEAD
     async def allocate_memory(self, pid: int, length: int = 4096) -> int | None:
-=======
-    async def allocate_memory(self, pid: int, length: int) -> int | None:
->>>>>>> 165d2981
         """
         Allocates memory in the remote process.
         @param pid: Process id
@@ -738,11 +706,7 @@
             address = construct.Int64ul.parse(await self.__recv_all(8, reader=reader))
         return address
 
-<<<<<<< HEAD
     async def free_memory(self, pid: int, address: int, length: int = 4096) -> ResponseCode:
-=======
-    async def free_memory(self, pid: int, address: int, length: int) -> ResponseCode:
->>>>>>> 165d2981
         """
         Frees a previously allocated memory section in the remote process.
         @param pid: Process id
@@ -859,11 +823,7 @@
             parameter_format = kwargs.get('parameter_format', f'<{len(args)}Q')
             output_format = kwargs.get('output_format', '<Q')
             rpc_stub = kwargs.get('rpc_stub')
-<<<<<<< HEAD
             rpc_stub = rpc_stub or await self.get_rpc(pid, reader=reader, writer=writer)
-=======
-            rpc_stub = rpc_stub or self.get_rpc(pid, reader=reader, writer=writer)
->>>>>>> 165d2981
 
             assert struct.calcsize(parameter_format) <= core.CallPayload.parameters.sizeof()
             assert struct.calcsize(output_format) <= core.CallResult.rax.sizeof()
@@ -957,7 +917,6 @@
         @return: Your desired struct or None if the command failed.
             The return value will always be packed in a tuple regardless of length.
         """
-<<<<<<< HEAD
         if isinstance(structure, construct.Struct):
             data = await self.read_memory(pid, address, structure.sizeof())
             return structure.parse(data) if data is not None else None
@@ -967,19 +926,6 @@
         elif isinstance(structure, str):
             data = await self.read_memory(pid, address, struct.calcsize(structure))
             return struct.unpack(structure, data) if data is not None else None
-=======
-        data = await self.read_memory(pid, address, structure.size)
-
-        if data is None:
-            return
-
-        if isinstance(structure, construct.Struct):
-            return structure.parse(data)
-        elif isinstance(structure, struct.Struct):
-            return structure.unpack(data)
-        elif isinstance(structure, str):
-            return struct.unpack(structure, data)
->>>>>>> 165d2981
 
     async def read_text(self, pid: int, address: int, encoding: str = 'ascii', **kwargs) -> str | None:
         """
@@ -1063,34 +1009,23 @@
         async with self.pool.get_socket() as (reader, writer):
             return await self.write_memory(pid, address, data, reader=reader, writer=writer)
 
-<<<<<<< HEAD
     async def write_text(self, pid: int, address: int, value: str,
                          encoding: str = 'ascii',
                          null_terminated: bool = True) -> ResponseCode:
-=======
-    async def write_text(self, pid: int, address: int, value: str, encoding: str = 'ascii') -> ResponseCode:
->>>>>>> 165d2981
         """
         Writes a text to an address.
         @param pid: Process id.
         @param address: Starting address.
         @param value: String to write.
         @param encoding: Encoding to use.
-<<<<<<< HEAD
         @param null_terminated: Automatically append trailing null character.
-=======
->>>>>>> 165d2981
         @return: Response code.
         """
         async with self.pool.get_socket() as (reader, writer):
             if value is None:
                 return ResponseCode.DATA_NULL
 
-<<<<<<< HEAD
             value += '' if value.endswith('\0') or not null_terminated else '\0'
-=======
-            value += '' if value.endswith('\0') else '\0'
->>>>>>> 165d2981
             value = value.encode(encoding)
 
             return await self.write_memory(pid, address, value, reader=reader, writer=writer)
@@ -1150,7 +1085,6 @@
             return await self.get_status(reader=reader)
 
     # Wrappers
-<<<<<<< HEAD
     read_bool: Callable[[int, int], Coroutine[bool]] = functools.partialmethod(__read_type, structure='<?')
     read_char: Callable[[int, int], Coroutine[str]] = functools.partialmethod(__read_type, structure='<c')
     read_byte: Callable[[int, int], Coroutine[int]] = functools.partialmethod(__read_type, structure='<b')
@@ -1258,49 +1192,4 @@
         tasks = [asyncio.create_task(__scan(a, b)) for a, b in parts]
 
         results = await asyncio.gather(*tasks)
-        return set().union(*results)
-=======
-    read_bool: Callable[[int, int], bool] = functools.partialmethod(__read_type, structure='<?')
-    read_char: Callable[[int, int], str] = functools.partialmethod(__read_type, structure='<c')
-    read_byte: Callable[[int, int], int] = functools.partialmethod(__read_type, structure='<b')
-    read_ubyte: Callable[[int, int], int] = functools.partialmethod(__read_type, structure='<B')
-    read_int16: Callable[[int, int], int] = functools.partialmethod(__read_type, structure='<h')
-    read_uint16: Callable[[int, int], int] = functools.partialmethod(__read_type, structure='<H')
-    read_int32: Callable[[int, int], int] = functools.partialmethod(__read_type, structure='<i')
-    read_uint32: Callable[[int, int], int] = functools.partialmethod(__read_type, structure='<I')
-    read_int64: Callable[[int, int], int] = functools.partialmethod(__read_type, structure='<q')
-    read_uint64: Callable[[int, int], int] = functools.partialmethod(__read_type, structure='<Q')
-    read_float: Callable[[int, int], float] = functools.partialmethod(__read_type, structure='<f')
-    read_double: Callable[[int, int], float] = functools.partialmethod(__read_type, structure='<d')
-
-    write_bool: Callable[[int, int, bool], ResponseCode] = functools.partialmethod(__write_type, structure='<?')
-    write_char: Callable[[int, int, str], ResponseCode] = functools.partialmethod(__write_type, structure='<c')
-    write_byte: Callable[[int, int, int], ResponseCode] = functools.partialmethod(__write_type, structure='<b')
-    write_ubyte: Callable[[int, int, int], ResponseCode] = functools.partialmethod(__write_type, structure='<B')
-    write_int16: Callable[[int, int, int], ResponseCode] = functools.partialmethod(__write_type, structure='<h')
-    write_uint16: Callable[[int, int, int], ResponseCode] = functools.partialmethod(__write_type, structure='<H')
-    write_int32: Callable[[int, int, int], ResponseCode] = functools.partialmethod(__write_type, structure='<i')
-    write_uint32: Callable[[int, int, int], ResponseCode] = functools.partialmethod(__write_type, structure='<I')
-    write_int64: Callable[[int, int, int], ResponseCode] = functools.partialmethod(__write_type, structure='<q')
-    write_uint64: Callable[[int, int, int], ResponseCode] = functools.partialmethod(__write_type, structure='<Q')
-    write_float: Callable[[int, int, float], ResponseCode] = functools.partialmethod(__write_type, structure='<f')
-    write_double: Callable[[int, int, float], ResponseCode] = functools.partialmethod(__write_type, structure='<d')
-
-    # Unfinished
-    async def __scan_int32(self, pid: int, compare_type: core.ScanCompareType, *values) -> list[int]:
-        return await self.__scan(pid, compare_type, core.ScanValueType.Int32, *values)
-
-    async def __scan(self, pid: int,
-                     compare_type: core.ScanCompareType,
-                     value_type: core.ScanValueType, *values) -> list[int]:
-        """
-        Scans the memory remotely for certain addresses
-        @param pid: Process id
-        @param compare_type: Way to compare the values
-        @param value_type: Type of the values to compare
-        @param values: Values depend on the compare type
-        @return: List of addresses that fulfill the compare condition
-        """
-        # TODO implement
-        raise NotImplementedError()
->>>>>>> 165d2981
+        return set().union(*results)